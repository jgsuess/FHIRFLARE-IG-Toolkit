{% extends "base.html" %}

{% block content %}
<div class="px-4 py-5 my-5 text-center">
    <img class="d-block mx-auto mb-4" src="{{ url_for('static', filename='FHIRFLARE.png') }}" alt="FHIRFLARE Ig Toolkit" width="192" height="192">
    <h1 class="display-5 fw-bold text-body-emphasis">Manage & Process FHIR Packages</h1>
    <div class="col-lg-6 mx-auto">
        <p class="lead mb-4">
            This is the starting Point for your Journey through the IG's
        </p>
          <!-----------------------------------------------------------------remove the buttons-----------------------------------------------------
        <div class="d-grid gap-2 d-sm-flex justify-content-sm-center">
            <a href="{{ url_for('search-and-import') }}" class="btn btn-primary btn-lg px-4 gap-3">Import IGs</a>
            <a href="{{ url_for('view_igs') }}" class="btn btn-outline-secondary btn-lg px-4 disabled">Manage FHIR Packages</a>
            <a href="{{ url_for('push_igs') }}" class="btn btn-outline-secondary btn-lg px-4">Upload IG's</a>
        </div>
        ------------------------------------------------------------------------------------------------------------------------------------------------->
    </div>
</div>

<div class="container mt-4">
    <style>
        .badge.bg-warning { background-color: #ffc107 !important; }
        .badge.bg-info { background-color: #0dcaf0 !important; }
        .badge.bg-secondary { background-color: #6c757d !important; }
        .badge.bg-danger { background-color: #dc3545 !important; }
        .table tr.bg-warning { background-color: #ffc107 !important; }
        .table tr.bg-info { background-color: #0dcaf0 !important; }
        .table tr.bg-secondary { background-color: #6c757d !important; }
        .table tr.bg-danger { background-color: #dc3545 !important; }
        .table-custom-bg { --bs-table-bg: transparent !important; }
    </style>

    <div class="d-flex justify-content-between align-items-center mb-4">
        <h2><i class="bi bi-journal-arrow-down me-2"></i>Manage FHIR Packages</h2>
        <div>
<<<<<<< HEAD
<<<<<<< Updated upstream
            <a href="{{ url_for('import_ig') }}" class="btn btn-success"><i class="bi bi-download me-1"></i> Import More IGs</a>
=======
            <a href="{{ url_for('search_and_import') }}" class="btn btn-success"><i class="bi bi-download me-1"></i> Import More IGs</a>
>>>>>>> Stashed changes
=======
            <a href="{{ url_for('search-and-import') }}" class="btn btn-success"><i class="bi bi-download me-1"></i> Import More IGs</a>
>>>>>>> d2e05ee4
        </div>
    </div>

    <div class="row g-4">
        <!-- LEFT: Downloaded Packages -->
        <div class="col-md-6">
            <div class="card h-100">
                <div class="card-header"><i class="bi bi-folder-symlink me-1"></i> Downloaded Packages ({{ packages|length }})</div>
                <div class="card-body">
                    {% if packages %}
                        <div class="table-responsive">
                            <p class="mb-2"><small><span class="badge bg-danger text-light border me-1">Risk:</span> = Duplicate Dependencies</small></p>
                            <table class="table table-sm table-hover table-custom-bg">
                                <thead>
                                    <tr><th>Package Name</th><th>Version</th><th>Actions</th></tr>
                                </thead>
                                <tbody>
                                    {% for pkg in packages %}
                                        {% set is_processed = (pkg.name, pkg.version) in processed_ids %}
                                        {% set is_duplicate = pkg.name in duplicate_groups %}
                                        {% set group_color = group_colors[pkg.name] if (is_duplicate and pkg.name in group_colors) else 'bg-warning' if is_duplicate else '' %}
                                        <tr class="{% if group_color %}{{ group_color }} text-dark{% endif %}">
                                            <td>
                                                <code>{{ pkg.name }}</code>
                                                {% if is_duplicate %}
                                                    <span class="badge bg-danger text-light ms-1">Duplicate</span>
                                                {% endif %}
                                            </td>
                                            <td>{{ pkg.version }}</td>
                                            <td>
                                                <div class="btn-group btn-group-sm">
                                                    {% if is_processed %}
                                                        <span class="btn btn-success disabled"><i class="bi bi-check-lg"></i> Processed</span>
                                                    {% else %}
                                                        <form method="POST" action="{{ url_for('process_ig') }}" style="display:inline;">
                                                            {{ form.csrf_token }}
                                                            <input type="hidden" name="filename" value="{{ pkg.filename }}">
                                                            <button type="submit" class="btn btn-outline-primary"><i class="bi bi-gear"></i> Process</button>
                                                        </form>
                                                    {% endif %}
                                                    <form method="POST" action="{{ url_for('delete_ig') }}" style="display:inline;">
                                                        {{ form.csrf_token }}
                                                        <input type="hidden" name="filename" value="{{ pkg.filename }}">
                                                        <button type="submit" class="btn btn-outline-danger" onclick="return confirm('Are you sure you want to delete {{ pkg.name }}#{{ pkg.version }}?');"><i class="bi bi-trash"></i> Delete</button>
                                                    </form>
                                                </div>
                                            </td>
                                        </tr>
                                    {% endfor %}
                                </tbody>
                            </table>
                        </div>
                        {% if duplicate_groups %}
                            <p class="mt-2 small text-muted">Duplicate dependencies detected:
                                {% for name, versions in duplicate_groups.items() %}
                                    {% set group_color = group_colors[name] if name in group_colors else 'bg-warning' %}
                                    <span class="badge {{ group_color }} text-dark">{{ name }} ({{ versions|join(', ') }})</span>
                                {% endfor %}
                            </p>
                        {% else %}
                            <p class="mt-2 small text-muted">No duplicates detected.</p>
                        {% endif %}
                    {% else %}
                        <p class="text-muted">No downloaded FHIR packages found.</p>
                    {% endif %}
                </div>
            </div>
        </div>

        <!-- RIGHT: Processed Packages -->
        <div class="col-md-6">
            <div class="card h-100">
                <div class="card-header"><i class="bi bi-check-circle me-1"></i> Processed Packages ({{ processed_list|length }})</div>
                <div class="card-body">
                    {% if processed_list %}
                        <p class="mb-2"><small>
                            <span class="badge bg-warning text-dark border me-1">MS</span> = Contains Must Support Elements<br>
                            <span class="badge bg-info text-dark border me-1">Optional MS Ext</span> = Optional Extension with Must Support Sub-Elements
                        </small></p>
                        <p class="mb-2 small text-muted">Resource Types in the list will be both Profile and Base Type:</p>
                        <div class="table-responsive">
                            <table class="table table-sm table-hover">
                                <thead>
                                    <tr><th>Package Name</th><th>Version</th><th>Resource Types</th><th>Actions</th></tr>
                                </thead>
                                <tbody>
                                    {% for processed_ig in processed_list %}
                                        <tr>
                                            <td><code>{{ processed_ig.package_name }}</code></td>
                                            <td>{{ processed_ig.version }}</td>
                                            <td>
                                                {% set types_info = processed_ig.resource_types_info %}
                                                {% if types_info %}
                                                    <div class="d-flex flex-wrap gap-1">
                                                        {% for type_info in types_info %}
                                                            <span class="badge {% if type_info.must_support %}{% if type_info.optional_usage %}bg-info{% else %}bg-warning{% endif %} text-dark{% else %}bg-light text-dark{% endif %} border"
                                                                  title="{% if type_info.must_support %}{% if type_info.optional_usage %}Optional Extension with Must Support{% else %}Has Must Support{% endif %}{% endif %}">{{ type_info.name }}</span>
                                                        {% endfor %}
                                                    </div>
                                                {% else %}
                                                    <small class="text-muted">N/A</small>
                                                {% endif %}
                                            </td>
                                            <td>
                                                <div class="btn-group-vertical btn-group-sm w-100">
                                                    <a href="{{ url_for('view_ig', processed_ig_id=processed_ig.id) }}" class="btn btn-outline-info w-100" title="View Details"><i class="bi bi-search"></i> View</a>
                                                    <form method="POST" action="{{ url_for('unload_ig') }}" style="display:inline;">
                                                        {{ form.csrf_token }}
                                                        <input type="hidden" name="ig_id" value="{{ processed_ig.id }}">
                                                        <button type="submit" class="btn btn-outline-warning w-100 mt-1" onclick="return confirm('Are you sure you want to unload {{ processed_ig.package_name }}#{{ processed_ig.version }}?');"><i class="bi bi-x-lg"></i> Unload</button>
                                                    </form>
                                                </div>
                                            </td>
                                        </tr>
                                    {% endfor %}
                                </tbody>
                            </table>
                        </div>
                    {% else %}
                        <p class="text-muted">No packages recorded as processed yet.</p>
                    {% endif %}
                </div>
            </div>
        </div>
    </div>
</div>
{% endblock %}

{% block scripts %}
{{ super() }}
{% endblock %}<|MERGE_RESOLUTION|>--- conflicted
+++ resolved
@@ -34,15 +34,7 @@
     <div class="d-flex justify-content-between align-items-center mb-4">
         <h2><i class="bi bi-journal-arrow-down me-2"></i>Manage FHIR Packages</h2>
         <div>
-<<<<<<< HEAD
-<<<<<<< Updated upstream
-            <a href="{{ url_for('import_ig') }}" class="btn btn-success"><i class="bi bi-download me-1"></i> Import More IGs</a>
-=======
             <a href="{{ url_for('search_and_import') }}" class="btn btn-success"><i class="bi bi-download me-1"></i> Import More IGs</a>
->>>>>>> Stashed changes
-=======
-            <a href="{{ url_for('search-and-import') }}" class="btn btn-success"><i class="bi bi-download me-1"></i> Import More IGs</a>
->>>>>>> d2e05ee4
         </div>
     </div>
 
